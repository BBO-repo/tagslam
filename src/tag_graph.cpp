/* -*-c++-*--------------------------------------------------------------------
 * 2018 Bernd Pfrommer bernd.pfrommer@gmail.com
 */

#include "tagslam/tag_graph.h"
#include "tagslam/point_distance_factor.h"
#include "tagslam/cal3ds2u.h"
#include <boost/range/irange.hpp>
#include <gtsam/slam/expressions.h>
#include <gtsam/slam/PriorFactor.h>
#include <gtsam/slam/BetweenFactor.h>
#include <gtsam/slam/ProjectionFactor.h>
#include <gtsam/slam/ReferenceFrameFactor.h>
#include <gtsam/nonlinear/ExpressionFactorGraph.h>
#include <gtsam/nonlinear/LevenbergMarquardtOptimizer.h>
#include <gtsam/nonlinear/Marginals.h>

namespace tagslam {
  // you can probably bump MAX_TAG_ID without too much trouble,
  // but watch out for integer overflow on the 'w' symbol
  // when using a large number of frames.
  // TODO: safeguard against overflow!
  static const unsigned int MAX_TAG_ID = 255;
  static const unsigned int MAX_CAM_ID = 8;
  static const unsigned int MAX_BODY_ID = 'Z' - 'A' - 1;

  typedef gtsam::GenericProjectionFactor<gtsam::Pose3,
                                         gtsam::Point3,
                                         gtsam::Cal3DS2> ProjectionFactor;
  using boost::irange;

  // transform from object (tag) coordinate space to static object
  static const gtsam::Symbol sym_T_b_o(int tagId) {
    return (gtsam::Symbol('t', tagId));
  }
  // tag corners in world coordinates
  static const gtsam::Symbol sym_X_w_i(int tagId, int corner,
                                       unsigned int frame) {
    if (tagId > MAX_TAG_ID) {
      throw std::runtime_error("tag id exceeds MAX_TAG_ID: " + std::to_string(tagId));
    }
    return (gtsam::Symbol('w', frame * MAX_TAG_ID * 4 + tagId * 4 + corner));
  }
  // T_w_c(t) camera-to-world transform for given frame  
  static const gtsam::Symbol sym_T_c_t(int camId, unsigned int frame_num) {
    if (camId >= MAX_CAM_ID) {
      throw std::runtime_error("cam id exceeds MAX_CAM_ID: " + std::to_string(camId));
    }
    return (gtsam::Symbol('a' + camId, frame_num));
  }
  // T_w_b(t) dynamic_body-to-world transform for given frame  
  static const gtsam::Symbol sym_T_w_b(int bodyIdx, unsigned int frame_num) {
    if (bodyIdx >= MAX_BODY_ID) {
      throw std::runtime_error("body idx exceeds MAX_BODY_ID: " + std::to_string(bodyIdx));
    }
    return (gtsam::Symbol('A' + bodyIdx, frame_num));
  }

  static unsigned int X_w_i_sym_to_index(gtsam::Key k, int *tagId, int *corner) {
    gtsam::Symbol sym(k);
    int idx = sym.index();
    unsigned int frame_num = idx / (4 * MAX_TAG_ID);
    *tagId  = (idx - frame_num * 4 * MAX_TAG_ID) / 4;
    *corner = (idx - frame_num * 4 * MAX_TAG_ID) % 4;
    return (frame_num);
  }

  TagGraph::TagGraph() {
    pixelNoise_= gtsam::noiseModel::Isotropic::Sigma(2, 1.0);
  }

  void TagGraph::setPixelNoise(double numPix) {
    pixelNoise_ = gtsam::noiseModel::Isotropic::Sigma(2, numPix);
  }

  int TagGraph::getMaxNumBodies() const {
    return (MAX_BODY_ID);
  }

  void TagGraph::addTags(const RigidBodyPtr &rb, const TagVec &tags) {
    gtsam::ExpressionFactorGraph graph;
    gtsam::Values newValues;

    for (const auto &tag: tags) {
      //std::cout << "TagGraph: adding tag: " << tag->id << std::endl;
      gtsam::Pose3   tagPose  = tag->poseEstimate;
      PoseNoise tagNoise = tag->poseEstimate.getNoise();
      // ----- insert transform T_b_o and pin it down with prior factor if known
      gtsam::Symbol T_b_o_sym = sym_T_b_o(tag->id);
      if (values_.find(T_b_o_sym) != values_.end()) {
        std::cout << "TagGraph ERROR: duplicate tag id inserted: " << tag->id << std::endl;
        return;
      }
      newValues.insert(T_b_o_sym, tagPose);
      if (tag->hasKnownPose) {
        graph.push_back(gtsam::PriorFactor<gtsam::Pose3>(T_b_o_sym, tagPose, tagNoise));
      }
    }
    values_.insert(newValues);
    graph_.update(graph, newValues);
  }

  double distance(const gtsam::Point3 &p1, const gtsam::Point3 &p2, gtsam::OptionalJacobian<1, 3> H1 = boost::none,
                  gtsam::OptionalJacobian<1, 3> H2 = boost::none) {
    const gtsam::Point3 d = p1-p2;
    double r = sqrt(d.x() * d.x() + d.y() * d.y() + d.z() * d.z());
    if (H1) *H1 << d.x() / r, d.y() / r, d.z() / r;
    if (H2) *H2 << -d.x() / r, -d.y() / r, -d.z() / r;
    return r;
  }

  bool
  TagGraph::addDistanceMeasurement(const RigidBodyPtr &rb1,
                                   const RigidBodyPtr &rb2,
                                   const TagConstPtr &tag1,
                                   const TagConstPtr &tag2,
                                   const DistanceMeasurement &dm) {
    if (!rb1->isStatic || !rb2->isStatic) {
      std::cout << "TagGraph ERROR: non-rigid body has tag measurement!" << std::endl;
      return (false);
    }
    const auto T_w_b1_sym = sym_T_w_b(rb1->index, 0);
    const auto T_w_b2_sym = sym_T_w_b(rb2->index, 0);
    const auto T_b1_o_sym = sym_T_b_o(tag1->id);
    const auto T_b2_o_sym = sym_T_b_o(tag2->id);

    if (!values_.exists(T_w_b1_sym) || !values_.exists(T_w_b2_sym) ||
        !values_.exists(T_b1_o_sym) || !values_.exists(T_b2_o_sym)) {
      //std::cout << "TagGraph: NOT adding rb measurement: " << dm.tag1 << " to " << dm.tag2 << std::endl;
      return (false);
    } else {
      std::cout << "TagGraph adding rb measurement: " << dm.tag1 << " to " << dm.tag2 << std::endl;
    }
    gtsam::Expression<gtsam::Pose3>  T_w_b_1(T_w_b1_sym);
    gtsam::Expression<gtsam::Pose3>  T_b_o_1(T_b1_o_sym);
    gtsam::Expression<gtsam::Point3> X_o_1(tag1->getObjectCorner(dm.corner1));
    gtsam::Expression<gtsam::Point3> X_w_1 = gtsam::transform_from(T_w_b_1, gtsam::transform_from(T_b_o_1, X_o_1));
    
    gtsam::Expression<gtsam::Pose3>  T_w_b_2(T_w_b2_sym);
    gtsam::Expression<gtsam::Pose3>  T_b_o_2(T_b2_o_sym);
    gtsam::Expression<gtsam::Point3> X_o_2(tag2->getObjectCorner(dm.corner2));
    gtsam::Expression<gtsam::Point3> X_w_2 = gtsam::transform_from(T_w_b_2, gtsam::transform_from(T_b_o_2, X_o_2));

    gtsam::Expression<double> dist = gtsam::Expression<double>(&distance, X_w_1, X_w_2);
    gtsam::ExpressionFactorGraph graph;
    graph.addExpressionFactor(dist, dm.distance, gtsam::noiseModel::Isotropic::Sigma(1, dm.noise));
    
    graph_.update(graph);
    return (true);
  }

  double proj(const gtsam::Point3 &p, const gtsam::Point3 &n, gtsam::OptionalJacobian<1, 3> Hp = boost::none,
              gtsam::OptionalJacobian<1,3> Hn = boost::none) {
    double r = p.x() * n.x() + p.y() * n.y() + p.z() * n.z();
    if (Hp) *Hp << n.x(), n.y(), n.z();
    if (Hn) *Hn << p.x(), p.y(), p.z();
    return r;
  }

  std::pair<gtsam::Point3, bool>
  TagGraph::getDifference(const RigidBodyPtr &rb1, const RigidBodyPtr &rb2,
                          const TagConstPtr &tag1, int corner1,
                          const TagConstPtr &tag2, int corner2) const {
    const auto T_w_b1_sym = sym_T_w_b(rb1->index, 0);
    const auto T_w_b2_sym = sym_T_w_b(rb2->index, 0);
    const auto T_b1_o_sym = sym_T_b_o(tag1->id);
    const auto T_b2_o_sym = sym_T_b_o(tag2->id);

    if (!values_.exists(T_w_b1_sym) || !values_.exists(T_w_b2_sym) ||
        !values_.exists(T_b1_o_sym) || !values_.exists(T_b2_o_sym)) {
      return (std::pair<gtsam::Point3,bool>(gtsam::Point3(), false));
    }
    const gtsam::Point3 X_w_1 = values_.at<gtsam::Pose3>(T_w_b1_sym) *
      values_.at<gtsam::Pose3>(T_b1_o_sym) * tag1->getObjectCorner(corner1);
    const gtsam::Point3 X_w_2 = values_.at<gtsam::Pose3>(T_w_b2_sym) *
      values_.at<gtsam::Pose3>(T_b2_o_sym) * tag2->getObjectCorner(corner2);
    return (std::pair<gtsam::Point3,bool>(X_w_1 - X_w_2, true));
  }


  bool
  TagGraph::addPositionMeasurement(const RigidBodyPtr &rb,
                                   const TagConstPtr &tag,
                                   const PositionMeasurement &m) {
    if (!rb->isStatic) {
      std::cout << "TagGraph ERROR: non-rigid body has position measurement!" << std::endl;
      return (false);
    }
    const auto T_w_b_sym = sym_T_w_b(rb->index, 0);
    const auto T_b_o_sym = sym_T_b_o(tag->id);
    if (!values_.exists(T_w_b_sym) || !values_.exists(T_b_o_sym)) {
      return (false);
    }
    std::cout << "TagGraph adding position measurement: " << m.tag << std::endl;
    gtsam::Expression<gtsam::Pose3>  T_w_b(T_w_b_sym);
    gtsam::Expression<gtsam::Pose3>  T_b_o(T_b_o_sym);
    gtsam::Expression<gtsam::Point3> X_o(tag->getObjectCorner(m.corner));
    gtsam::Expression<gtsam::Point3> X_w = gtsam::transform_from(T_w_b, gtsam::transform_from(T_b_o, X_o));
    gtsam::Expression<gtsam::Point3> n(m.dir);
    gtsam::Expression<double> len = gtsam::Expression<double>(&proj, X_w, n);
    gtsam::ExpressionFactorGraph graph;
    graph.addExpressionFactor(len, m.length, gtsam::noiseModel::Isotropic::Sigma(1, m.noise));
    graph_.update(graph);
    return (true);
  }

  std::pair<gtsam::Point3, bool>
  TagGraph::getPosition(const RigidBodyPtr &rb, const TagConstPtr &tag,
                        int corner) const {
    const auto T_w_b_sym = sym_T_w_b(rb->index, 0);
    const auto T_b_o_sym = sym_T_b_o(tag->id);

    if (!values_.exists(T_w_b_sym) || !values_.exists(T_b_o_sym)) {
      return (std::pair<gtsam::Point3,bool>(gtsam::Point3(), false));
    }
    const gtsam::Point3 X_w = values_.at<gtsam::Pose3>(T_w_b_sym) *
      values_.at<gtsam::Pose3>(T_b_o_sym) * tag->getObjectCorner(corner);
    return (std::pair<gtsam::Point3,bool>(X_w, true));
  }

  PoseEstimate
  TagGraph::getCameraPose(const CameraPtr &cam,
                          unsigned int frame_num) const {
    if (cam->worldPoseKnown) {
      return (cam->poseEstimate);
    }
    PoseEstimate pe;
    gtsam::Symbol T_w_c_sym = sym_T_c_t(cam->index, cam->isStatic ? 0 : frame_num);
    if (values_.find(T_w_c_sym) != values_.end()) {
      gtsam::Pose3 pose = values_.at<gtsam::Pose3>(T_w_c_sym);
      pe = getPoseEstimate(T_w_c_sym, pose);
    }
    return (pe);
  }

  void TagGraph::observedTags(const CameraPtr &cam, const RigidBodyPtr &rb,
                              const TagVec &tags,
                              unsigned int frame_num) {
    //std::cout << "---------- points for cam " << cam->name << " body: " << rb->name << std::endl;
    if (tags.empty()) {
      std::cout << "TagGraph WARN: no tags for " << cam->name << " in frame "
                << frame_num << std::endl;
      return;
    }
    if (!cam->poseEstimate.isValid()) {
      std::cout << "TagGraph WARN: no pose estimate for cam " << cam->name
                <<  " in frame " << frame_num << std::endl;
      return;
    }
    if (!rb->poseEstimate.isValid()) {
      return;
    }
    if (rb->hasPosePrior && cam->worldPoseKnown) {
      // if both camera and body positions are fixed and known,
      // there is no point adding measurements!
      return;
    }
    gtsam::ExpressionFactorGraph graph;
    gtsam::Values newValues;
    // new camera location
    gtsam::Symbol T_w_c_sym = sym_T_c_t(cam->index, cam->isStatic ? 0 : frame_num);
    if (!values_.exists(T_w_c_sym)) {
      newValues.insert(T_w_c_sym, cam->poseEstimate.getPose());
      if (cam->worldPoseKnown) {
        graph.push_back(gtsam::PriorFactor<gtsam::Pose3>(T_w_c_sym, cam->poseEstimate.getPose(),
                                                         cam->poseEstimate.getNoise()));
      }
    }

    gtsam::Symbol T_w_b_sym = sym_T_w_b(rb->index, rb->isStatic ? 0 : frame_num);
    if (!values_.exists(T_w_b_sym)) {
      const auto &pe = rb->poseEstimate;
      newValues.insert(T_w_b_sym, pe.getPose());
      if (rb->isStatic && rb->hasPosePrior) {
        std::cout << "TagGraph: adding prior for body: " << rb->name << std::endl;
        graph.push_back(gtsam::PriorFactor<gtsam::Pose3>(T_w_b_sym,
                                                          pe.getPose(), pe.getNoise()));
      }
    }
    for (const auto &tag: tags) {
      if (!tag->poseEstimate.isValid()) {
        std::cout << "TagGraph WARN: tag " << tag->id << " has invalid pose!" << std::endl;
        continue;
      }
      const auto &measured = tag->getImageCorners();
      gtsam::Expression<gtsam::Pose3>  T_b_o(sym_T_b_o(tag->id));
      gtsam::Expression<gtsam::Pose3>  T_w_b(T_w_b_sym);
      gtsam::Expression<gtsam::Pose3>  T_w_c(T_w_c_sym);
      for (const auto i: irange(0, 4)) {
        gtsam::Expression<gtsam::Point3> X_o(tag->getObjectCorner(i));
        // transform_from does X_A = T_AB * X_B
        gtsam::Expression<gtsam::Point3> X_w = gtsam::transform_from(T_w_b, gtsam::transform_from(T_b_o, X_o));
        T_w_c = gtsam::Expression<gtsam::Pose3>(T_w_c_sym);
        gtsam::Expression<gtsam::Point2> xp  = gtsam::project(gtsam::transform_to(T_w_c, X_w));
<<<<<<< HEAD
        if (cam->radtanModel) {
          gtsam::Expression<Cal3DS2U> cK(*cam->radtanModel);
          gtsam::Expression<gtsam::Point2> predict(cK, &Cal3DS2U::uncalibrate, xp);
          graph_.addExpressionFactor(predict, measured[i], pixelNoise_);
        } else if (cam->equidistantModel) {
          gtsam::Expression<Cal3FS2> cK(*cam->equidistantModel);
          gtsam::Expression<gtsam::Point2> predict(cK, &Cal3FS2::uncalibrate, xp);
          graph_.addExpressionFactor(predict, measured[i], pixelNoise_);
        }
=======
        gtsam::Expression<gtsam::Point2> predict(cK, &Cal3DS2U::uncalibrate, xp);
        graph.addExpressionFactor(predict, measured[i], pixelNoise_);
>>>>>>> 4e1f978c
      }
    }
    values_.insert(newValues);
    graph_.update(graph, newValues);
  }

  PoseEstimate TagGraph::getPoseEstimate(const gtsam::Symbol &sym,
                                         const gtsam::Pose3 &pose) const {
    const auto cov = covariances_.find(sym);
    if (cov != covariances_.end()) {
      return (PoseEstimate(pose, 0.0, 0, gtsam::noiseModel::Gaussian::Covariance(cov->second)));
    }
    return (PoseEstimate(pose, 0.0, 0));
  }

  bool TagGraph::getBodyPose(const RigidBodyConstPtr &rb, PoseEstimate *pe,
                             unsigned int frame) const {
    const auto T_w_b_sym = sym_T_w_b(rb->index, rb->isStatic? 0 : frame);
    if (values_.find(T_w_b_sym) != values_.end()) {
      gtsam::Pose3 pose = values_.at<gtsam::Pose3>(T_w_b_sym);
      *pe = getPoseEstimate(T_w_b_sym, pose);
      return (true);
    }
    *pe = PoseEstimate();
    return (false);;
  }

  void TagGraph::computeMarginals() {
    covariances_.clear();
    for (const auto &v: optimizedValues_) {
      covariances_[v.key] = graph_.marginalCovariance(v.key);
    }
  }

  double TagGraph::tryOptimization(gtsam::Values *result,
                                   const gtsam::ISAM2 &graph,
                                   const gtsam::Values &values,
                                   const std::string &verbosity, int maxIter) {
      *result = graph.calculateEstimate();
      double ni = 1.0;
      // XXX error calculation is probably incorrect
      optimizerError_ = graph.error(graph.getDelta());
      optimizerIterations_ = 1;
      return (optimizerError_);
  }


  PoseEstimate TagGraph::getTagWorldPose(const RigidBodyConstPtr &rb,
                                         int tagId, unsigned int frame_num) const {
    PoseEstimate pe;   // defaults to invalid
    const auto T_b_o_sym = sym_T_b_o(tagId);
    if (values_.find(T_b_o_sym) != values_.end()) {
      const auto T_w_b_sym = sym_T_w_b(rb->index, rb->isStatic ? 0:frame_num);
      if (values_.find(T_w_b_sym) != values_.end()) {
        // T_w_o = T_w_b * T_b_o
        // cov(T_w_o, T_w_o) = sum (R_w_b*x) (R_w_b*x)T
        // = R_w_b * cov(T_b_o) * R_w_b^T
        gtsam::Pose3 T_w_o = values_.at<gtsam::Pose3>(T_w_b_sym) *
          values_.at<gtsam::Pose3>(T_b_o_sym);
        pe = PoseEstimate(T_w_o, 0.0, 0, makePoseNoise(0.005, 0.010));
      }
    }
    return (pe);
  }
  
  bool
  TagGraph::getTagRelPose(const RigidBodyPtr &rb, int tagId,
                          gtsam::Pose3 *pose) const {
    const auto T_b_o_sym = sym_T_b_o(tagId);
    if (values_.find(T_b_o_sym) != values_.end()) {
      *pose = values_.at<gtsam::Pose3>(T_b_o_sym);
      return (true);
    }
    return (false);
  }

  void
  TagGraph::printDistances() const {
    const auto symMin = sym_X_w_i(0, 0, 0);
    const auto symMax = sym_X_w_i(MAX_TAG_ID, 3, 0);
    gtsam::Values::const_iterator it_start = values_.lower_bound(symMin);
    gtsam::Values::const_iterator it_stop  = values_.upper_bound(symMax);
    for (gtsam::Values::const_iterator it1 = it_start; it1 != it_stop; ++it1) {
      gtsam::Point3 p1 = values_.at<gtsam::Point3>(it1->key);
      int tagid, corn;
      X_w_i_sym_to_index(it1->key, &tagid, &corn);
      printf("tag %3d corner %d:", tagid, corn);
      for (gtsam::Values::const_iterator it2 = it_start; it2 != it_stop; ++it2) {
        gtsam::Point3 p2 = values_.at<gtsam::Point3>(it2->key);
        printf(" %7.4f", p1.distance(p2));
      }
      printf("\n");
    }
  }

/*  
  void
  TagGraph::getTagWorldPoses(std::vector<std::pair<int, gtsam::Pose3>> *poses) const {
    gtsam::Values::const_iterator it_start = values_.lower_bound(gtsam::Symbol('s', 0));
    gtsam::Values::const_iterator it_stop  = values_.upper_bound(gtsam::Symbol('s', 1024*1024));
    for (gtsam::Values::const_iterator it = it_start; it != it_stop; ++it) {
      gtsam::Symbol sym(it->key);
      poses->push_back(std::pair<int, gtsam::Pose3>(sym.index(),
                                                    values_.at<gtsam::Pose3>(it->key)));
    }
  }
*/

  void TagGraph::optimize() {
    //graph_.print();
    //values_.print();
    //double err = tryOptimization(&optimizedValues_, graph_, values_, "TERMINATION", 100);
    double err = tryOptimization(&optimizedValues_, graph_, values_, "TERMINATION", 100);
    values_ = optimizedValues_;
    //optimizedValues_.print();
  }

}  // namespace<|MERGE_RESOLUTION|>--- conflicted
+++ resolved
@@ -292,20 +292,15 @@
         gtsam::Expression<gtsam::Point3> X_w = gtsam::transform_from(T_w_b, gtsam::transform_from(T_b_o, X_o));
         T_w_c = gtsam::Expression<gtsam::Pose3>(T_w_c_sym);
         gtsam::Expression<gtsam::Point2> xp  = gtsam::project(gtsam::transform_to(T_w_c, X_w));
-<<<<<<< HEAD
         if (cam->radtanModel) {
           gtsam::Expression<Cal3DS2U> cK(*cam->radtanModel);
           gtsam::Expression<gtsam::Point2> predict(cK, &Cal3DS2U::uncalibrate, xp);
-          graph_.addExpressionFactor(predict, measured[i], pixelNoise_);
+          graph.addExpressionFactor(predict, measured[i], pixelNoise_);
         } else if (cam->equidistantModel) {
           gtsam::Expression<Cal3FS2> cK(*cam->equidistantModel);
           gtsam::Expression<gtsam::Point2> predict(cK, &Cal3FS2::uncalibrate, xp);
-          graph_.addExpressionFactor(predict, measured[i], pixelNoise_);
+          graph.addExpressionFactor(predict, measured[i], pixelNoise_);
         }
-=======
-        gtsam::Expression<gtsam::Point2> predict(cK, &Cal3DS2U::uncalibrate, xp);
-        graph.addExpressionFactor(predict, measured[i], pixelNoise_);
->>>>>>> 4e1f978c
       }
     }
     values_.insert(newValues);
