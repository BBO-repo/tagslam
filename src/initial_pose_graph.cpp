/* -*-c++-*--------------------------------------------------------------------
 * 2018 Bernd Pfrommer bernd.pfrommer@gmail.com
 */

#include "tagslam/initial_pose_graph.h"
#include "tagslam/utils.h"
#include "tagslam/resectioning_factor.h"
#include "tagslam/cal3ds2u.h"
#include <boost/range/irange.hpp>
#include <gtsam/slam/expressions.h>
#include <gtsam/nonlinear/LevenbergMarquardtOptimizer.h>
#include <gtsam/nonlinear/ExpressionFactorGraph.h>
#include <boost/random/normal_distribution.hpp>
#include <boost/random/variate_generator.hpp>
#include <boost/random/mersenne_twister.hpp>
#include <opencv2/imgproc/imgproc.hpp>
#include <opencv2/imgcodecs.hpp>


namespace tagslam {
  using namespace boost::random;
  using boost::irange;
  typedef boost::random::mt19937 RandEng;
  typedef boost::random::normal_distribution<double> RandDist;
  typedef boost::random::variate_generator<RandEng, RandDist> RandGen;

  static void
  from_gtsam(cv::Mat *rvec, cv::Mat *tvec, const gtsam::Pose3 &p) {
    const gtsam::Point3 rv = gtsam::Rot3::Logmap(p.rotation());
    const gtsam::Point3 tv = p.translation();
    *rvec = (cv::Mat_<double>(3,1) << rv.x(), rv.y(), rv.z());
    *tvec = (cv::Mat_<double>(3,1) << tv.x(), tv.y(), tv.z());
  }

  static void to_opencv(std::vector<cv::Point3d> *a,
                       const std::vector<gtsam::Point3> b) {
    for (const auto &p: b) {
      a->emplace_back(p.x(), p.y(), p.z());
    }
  }
  static void to_opencv(std::vector<cv::Point2d> *a,
                       const std::vector<gtsam::Point2> b) {
    for (const auto &p: b) {
      a->emplace_back(p.x(), p.y());
    }
  }

  static gtsam::Pose3 make_random_pose(RandGen *rgr, RandGen *rgt) {
    gtsam::Point3 t((*rgt)(), (*rgt)(), (*rgt)());
    gtsam::Point3 om((*rgr)(), (*rgr)(), (*rgr)());
    return (gtsam::Pose3(gtsam::Rot3::rodriguez(om.x(),om.y(),om.z()), gtsam::Point3(t)));
  }

  static void print_pose(const gtsam::Pose3 &p) {
    const auto mat = p.matrix();
    std::cout << "[" << mat(0,0) << ", " << mat(0,1) << ", " << mat(0,2) << ", " << mat(0,3) << "; " << std::endl;
    std::cout << " " << mat(1,0) << ", " << mat(1,1) << ", " << mat(1,2) << ", " << mat(1,3) << "; " << std::endl;
    std::cout << " " << mat(2,0) << ", " << mat(2,1) << ", " << mat(2,2) << ", " << mat(2,3) << "; " << std::endl;
    std::cout << " " << mat(3,0) << ", " << mat(3,1) << ", " << mat(3,2) << ", " << mat(3,3) << "; " << std::endl;
    std::cout << "];" << std::endl;
  }
  static PoseEstimate try_optimization(const gtsam::Pose3 &startPose,
                                       const gtsam::Values &startValues,
                                       gtsam::NonlinearFactorGraph *graph) {
    gtsam::Symbol P = gtsam::Symbol('P', 0); // pose symbol
    gtsam::Values                 values = startValues;
    gtsam::Values                 optimizedValues;
    values.insert(P, startPose);
    gtsam::LevenbergMarquardtParams lmp;
    lmp.setVerbosity("SILENT");
    const int MAX_ITER = 100;
    lmp.setMaxIterations(MAX_ITER);
    lmp.setAbsoluteErrorTol(1e-7);
    lmp.setRelativeErrorTol(0);
    try {
      gtsam::LevenbergMarquardtOptimizer lmo(*graph, values, lmp);
      optimizedValues = lmo.optimize();
      gtsam::Pose3 op = optimizedValues.at<gtsam::Pose3>(P);
      return (PoseEstimate(op, (double)lmo.error() / graph->size(),
                           (int)lmo.iterations()));
    } catch (const std::exception &e) {
      // bombed out because of cheirality etc
    }
    return (PoseEstimate(startPose, 1e10, MAX_ITER));
  }

  static void analyze_pose(const CameraVec &cams,
                           const ImageVec &imgs,
                           bool debug,
                           unsigned int frameNum,
                           const RigidBodyConstPtr &rb,
                           const gtsam::Pose3 &bodyPose) {
    const cv::Scalar origColor(0,255,0), projColor(255,0,255);
    const cv::Size rsz(4,4);

    for (const auto &tagMap: rb->observedTags) {
      int cam_idx = tagMap.first;
      std::cout << "points + projected for cam " << cam_idx << std::endl;
      const CameraPtr &cam = cams[cam_idx];
      std::cout << "cam pose: " << std::endl;
      print_pose(cam->poseEstimate.getPose());
      if (!cam->poseEstimate.isValid()) {
        continue;
      }
      
      gtsam::PinholeCamera<Cal3FS2> phc(cam->poseEstimate.getPose(), *cam->equidistantModel);
      std::vector<gtsam::Point3> bpts;
      std::vector<gtsam::Point3> wpts;
      std::vector<gtsam::Point2> ipts;
      rb->getAttachedPoints(cam_idx, &bpts, &ipts);
      for (const auto i: irange(0ul, bpts.size())) {
        wpts.push_back(bodyPose.transform_from(bpts[i]));
      }
      std::cout << "ppts=[ ";
      cv::Mat img;
      if (cam_idx < imgs.size()) img = imgs[cam_idx];
      for (const auto i: irange(0ul, wpts.size())) {
        gtsam::Point3 wp  = wpts[i];
        gtsam::Point2 icp = phc.project(wp);
        gtsam::Point2 d = icp - ipts[i];

        std::cout << wpts[i].x() << "," << wpts[i].y() << "," << wpts[i].z() << ", " << ipts[i].x() << ", " << ipts[i].y() << ", " << icp.x() << ", " << icp.y() << ", " << d.x() << ", " << d.y() << ";" <<  std::endl;
        if (debug && img.rows > 0) {
          cv::rectangle(img, cv::Rect(cv::Point2d(ipts[i].x(), ipts[i].y()), rsz), origColor, 2, 8, 0);
          cv::rectangle(img, cv::Rect(cv::Point2d(icp.x(), icp.y()), rsz), projColor, 2, 8, 0);
        }
      }
      std::cout << "];" << std::endl;
      if (debug && img.rows > 0) {
        std::string fbase = "image_" + std::to_string(frameNum) + "_";
        cv::imwrite(fbase + std::to_string(cam_idx) + ".jpg", img);
      }
    }
    
  }

//#define DEBUG_BODY_POSE
  PoseEstimate
  InitialPoseGraph::estimateBodyPose(const CameraVec &cams,
                                     const ImageVec &imgs,
                                     unsigned int frameNum,
                                     const RigidBodyConstPtr &rb,
                                     const gtsam::Pose3 &initialPose) const {
    //std::cout << "----------------- analysis of initial pose -----" << std::endl;
    //analyze_pose(cams, imgs, false, frameNum, rb, initialPose);
    PoseEstimate pe; // defaults to invalid
    gtsam::ExpressionFactorGraph  graph;
#ifdef DEBUG_BODY_POSE
    std::cout << "estimating body pose from cameras: " << rb->observedTags.size() << std::endl;
    std::cout << "initial guess pose: " << std::endl;
#endif    
    print_pose(initialPose);
    // loop through all tags on body
    auto pixelNoise = gtsam::noiseModel::Isotropic::Sigma(2, 1.0);
    gtsam::Pose3_  T_w_b('P', 0);
    for (const auto &tagMap: rb->observedTags) {
      int cam_idx = tagMap.first;
      const CameraPtr &cam = cams[cam_idx];
      if (!cam->poseEstimate.isValid()) {
        continue;
      }
      gtsam::Pose3_ T_w_c  = cam->poseEstimate.getPose();
#ifdef DEBUG_BODY_POSE
      std::cout << "camera " << cam_idx << " pose: " << std::endl;
      print_pose(cam->poseEstimate.getPose());
#endif      
      std::vector<gtsam::Point3> bp;
      std::vector<gtsam::Point2> ip;
      rb->getAttachedPoints(cam_idx, &bp, &ip);
      // now add points to graph
<<<<<<< HEAD
=======
      gtsam::Expression<Cal3DS2U> cK(*cam->gtsamCameraModel);
#ifdef DEBUG_BODY_POSE
>>>>>>> 4e1f978c
      std::cout << "cam points: " << std::endl;
      std::cout << "pts=[" << std::endl;
#endif      
      for (const auto i: irange(0ul, bp.size())) {
        gtsam::Point3_ p(bp[i]);
#ifdef DEBUG_BODY_POSE
        std::cout << bp[i].x() << "," << bp[i].y() << "," << bp[i].z() << "," << ip[i].x() << ", " << ip[i].y() << ";" << std::endl;
#endif        
        //std::cout << "transform to camera: T_c_w= " << std::endl << cam->poseEstimate.getPose().inverse() << std::endl;
        //std::cout << "transformed point: p: " << std::endl << cam->poseEstimate.getPose().inverse().transform_to(bp[i]) << std::endl;
        // P_A = transform_from(T_AB, P_B)
        gtsam::Point2_ xp = gtsam::project(gtsam::transform_to(T_w_c, gtsam::transform_from(T_w_b, p)));
        if (cam->radtanModel) {
          gtsam::Expression<Cal3DS2U> cK(*cam->radtanModel);
          gtsam::Point2_ predict(cK, &Cal3DS2U::uncalibrate, xp);
          graph.addExpressionFactor(predict, ip[i], pixelNoise);
        } else if (cam->equidistantModel) {
          gtsam::Expression<Cal3FS2> cK(*cam->equidistantModel);
          gtsam::Point2_ predict(cK, &Cal3FS2::uncalibrate, xp);
          graph.addExpressionFactor(predict, ip[i], pixelNoise);
        }
      }
#ifdef DEBUG_BODY_POSE
      std::cout << "];" << std::endl;
#endif      
    }
    gtsam::Values initialValues;
    pe = optimizeGraph(initialPose, initialValues, &graph);
#ifdef DEBUG_BODY_POSE    
    std::cout << "optimized graph pose T_w_b: " << std::endl;
    print_pose(pe.getPose());
    std::cout << "pose graph error: " << pe.getError() << std::endl;
#endif    
    //std::cout << "----------------- analysis of final pose -----" << std::endl;
    //analyze_pose(cams, imgs, false, frameNum, rb, pe.getPose());
    return (pe);
  }

  
  // returns T_c_w
  PoseEstimate
  InitialPoseGraph::estimateCameraPose(const CameraPtr &camera,
                                       const std::vector<gtsam::Point3> &wp,
                                       const std::vector<gtsam::Point2> &ip,
                                       const PoseEstimate &initialPose) const {
    PoseEstimate pe; // defaults to invalid
    if (wp.empty()) {
      return (pe);
    }
    gtsam::ExpressionFactorGraph   graph;
    auto pixelNoise = gtsam::noiseModel::Isotropic::Sigma(2, 1.0);
    gtsam::Symbol T_w_c = gtsam::Symbol('P', 0); // camera pose symbol
    for (const auto i: boost::irange(0ul, wp.size())) {
      gtsam::Point2_ xp = gtsam::project(gtsam::transform_to(T_w_c, wp[i]));
      if (camera->radtanModel) {
        gtsam::Expression<Cal3DS2U> cK(*camera->radtanModel);
        gtsam::Point2_ predict(cK, &Cal3DS2U::uncalibrate, xp);
        graph.addExpressionFactor(predict, ip[i], pixelNoise);
      } else if (camera->equidistantModel) {
        gtsam::Expression<Cal3FS2> cK(*camera->equidistantModel);
        gtsam::Point2_ predict(cK, &Cal3FS2::uncalibrate, xp);
        graph.addExpressionFactor(predict, ip[i], pixelNoise);
      }
    }
    gtsam::Values initialValues;
    pe = optimizeGraph(initialPose, initialValues, &graph);
    return (pe);
  }

  PoseEstimate
  InitialPoseGraph::optimizeGraph(const gtsam::Pose3 &startPose,
                                  const gtsam::Values &startValues,
                                  gtsam::NonlinearFactorGraph *graph) const {
  	RandEng	randomEngine;
    RandDist distTrans(0, 10.0); // mu, sigma for translation
    RandDist distRot(0, M_PI);	 // mu, sigma for rotations
    RandGen	 rgt(randomEngine, distTrans);	 // random translation generator
    RandGen  rgr(randomEngine, distRot);	   // random angle generator
    gtsam::Pose3 pose = startPose;
    PoseEstimate bestPose(startPose);
    for (const auto i: irange(0, 200)) {
      PoseEstimate pe = try_optimization(pose, startValues, graph);
      //std::cout << i << " init pose graph error: " << pe.getError() << std::endl;
      if (pe.getError() < bestPose.getError()) {
        bestPose = pe;
      }
      if (bestPose.getError() < 10.0) {
        break;
      }
      pose = make_random_pose(&rgr, &rgt);
    }
    return (bestPose);
  }
  

}  // namespace<|MERGE_RESOLUTION|>--- conflicted
+++ resolved
@@ -168,11 +168,8 @@
       std::vector<gtsam::Point2> ip;
       rb->getAttachedPoints(cam_idx, &bp, &ip);
       // now add points to graph
-<<<<<<< HEAD
-=======
-      gtsam::Expression<Cal3DS2U> cK(*cam->gtsamCameraModel);
-#ifdef DEBUG_BODY_POSE
->>>>>>> 4e1f978c
+
+#ifdef DEBUG_BODY_POSE
       std::cout << "cam points: " << std::endl;
       std::cout << "pts=[" << std::endl;
 #endif      
